--- conflicted
+++ resolved
@@ -118,13 +118,6 @@
 {
     auto res = fs::path(path).lexically_normal().string();
     ForwardSlashify(res);
-<<<<<<< HEAD
-    if (BeginsWith(res, s_CurrentDir))
-        makeSubstr(res, s_CurrentDir.size(), res.size() - s_CurrentDir.size());
-    if (BeginsWith(res, s_Root))
-        makeSubstr(res, s_Root.size(), res.size() - s_Root.size());
-=======
->>>>>>> 640a74cf
     return res;
 }
 
